package rueidis

import (
	"context"
	"errors"
	"runtime"
	"sync/atomic"
	"testing"
	"time"
)

var dead = deadFn()

//gocyclo:ignore
func TestPool(t *testing.T) {
	defer ShouldNotLeaked(SetupLeakDetection())
	setup := func(size int) (*pool, *int32) {
		var count int32
<<<<<<< HEAD
		return newPool(size, dead, 0, 0, func(context.Context) wire {
=======
		return newPool(size, dead, 0, 0, func(_ context.Context) wire {
>>>>>>> cc3f007a
			atomic.AddInt32(&count, 1)
			closed := false
			return &mockWire{
				CloseFn: func() {
					closed = true
				},
				ErrorFn: func() error {
					if closed {
						return ErrClosing
					}
					return nil
				},
			}
		}), &count
	}

	t.Run("DefaultPoolSize", func(t *testing.T) {
<<<<<<< HEAD
		p := newPool(0, dead, 0, 0, func(context.Context) wire { return nil })
=======
		p := newPool(0, dead, 0, 0, func(_ context.Context) wire { return nil })
>>>>>>> cc3f007a
		if cap(p.list) == 0 {
			t.Fatalf("DefaultPoolSize is not applied")
		}
	})

	t.Run("Reuse", func(t *testing.T) {
		pool, count := setup(100)
		for i := 0; i < 1000; i++ {
			pool.Store(pool.Acquire(context.Background()))
		}
		if atomic.LoadInt32(count) != 1 {
			t.Fatalf("pool does not reuse connection")
		}
	})

	t.Run("Reuse without broken connections", func(t *testing.T) {
		pool, count := setup(100)
		c1 := pool.Acquire(context.Background())
		c2 := pool.Acquire(context.Background())
		pool.Store(c1)
		pool.Store(c2)
		pool.cond.L.Lock()
		for _, p := range pool.list {
			p.Close()
		}
		pool.cond.L.Unlock()
		c3 := pool.Acquire(context.Background())
		if c3.Error() != nil {
			t.Fatalf("c3.Error() is not nil")
		}
		if atomic.LoadInt32(count) != 3 {
			t.Fatalf("pool does not clean borken connections")
		}
		pool.cond.L.Lock()
		defer pool.cond.L.Unlock()
		if pool.size != 1 {
			t.Fatalf("pool size is not 1")
		}
		if len(pool.list) != 0 {
			t.Fatalf("pool list is not empty")
		}
	})

	t.Run("NotExceed", func(t *testing.T) {
		conn := make([]wire, 100)
		pool, count := setup(len(conn))
		for i := 0; i < len(conn); i++ {
			conn[i] = pool.Acquire(context.Background())
		}
		if atomic.LoadInt32(count) != 100 {
			t.Fatalf("unexpected acquire count")
		}
		go func() {
			for i := 0; i < len(conn); i++ {
				pool.Store(conn[i])
			}
		}()
		for i := 0; i < len(conn); i++ {
			pool.Acquire(context.Background())
		}
		if atomic.LoadInt32(count) > 100 {
			t.Fatalf("pool must not exceed the size limit")
		}
	})

	t.Run("NoShare", func(t *testing.T) {
		conn := make([]wire, 100)
		pool, _ := setup(len(conn))
		for i := 0; i < len(conn); i++ {
			w := pool.Acquire(context.Background())
			go pool.Store(w)
		}
		for i := 0; i < len(conn); i++ {
			conn[i] = pool.Acquire(context.Background())
		}
		for i := 0; i < len(conn); i++ {
			for j := i + 1; j < len(conn); j++ {
				if conn[i] == conn[j] {
					t.Fatalf("pool must not output acquired connection")
				}
			}
		}
	})

	t.Run("Close", func(t *testing.T) {
		pool, count := setup(2)
		w1 := pool.Acquire(context.Background())
		w2 := pool.Acquire(context.Background())
		if w1.Error() != nil {
			t.Fatalf("unexpected err %v", w1.Error())
		}
		if w2.Error() != nil {
			t.Fatalf("unexpected err %v", w2.Error())
		}
		if atomic.LoadInt32(count) != 2 {
			t.Fatalf("pool does not make new wire")
		}
		pool.Store(w1)
		pool.Close()
		if w1.Error() != ErrClosing {
			t.Fatalf("pool does not close existing wire after Close()")
		}
		for i := 0; i < 100; i++ {
			if rw := pool.Acquire(context.Background()); rw != dead {
				t.Fatalf("pool does not return the dead wire after Close()")
			}
		}
		pool.Store(w2)
		if w2.Error() != ErrClosing {
			t.Fatalf("pool does not close stored wire after Close()")
		}
	})

	t.Run("Close Empty", func(t *testing.T) {
		pool, count := setup(2)
		w1 := pool.Acquire(context.Background())
		if w1.Error() != nil {
			t.Fatalf("unexpected err %v", w1.Error())
		}
		pool.Close()
		w2 := pool.Acquire(context.Background())
		if w2.Error() != ErrClosing {
			t.Fatalf("pool does not close wire after Close()")
		}
		if atomic.LoadInt32(count) != 1 {
			t.Fatalf("pool should not make new wire")
		}
		for i := 0; i < 100; i++ {
			if rw := pool.Acquire(context.Background()); rw != dead {
				t.Fatalf("pool does not return the dead wire after Close()")
			}
		}
		pool.Store(w1)
		if w1.Error() != ErrClosing {
			t.Fatalf("pool does not close existing wire after Close()")
		}
	})

	t.Run("Close Waiting", func(t *testing.T) {
		pool, count := setup(1)
		w1 := pool.Acquire(context.Background())
		if w1.Error() != nil {
			t.Fatalf("unexpected err %v", w1.Error())
		}
		pending := int64(0)
		for i := 0; i < 100; i++ {
			go func() {
				atomic.AddInt64(&pending, 1)
				if rw := pool.Acquire(context.Background()); rw != dead {
					t.Errorf("pool does not return the dead wire after Close()")
				}
				atomic.AddInt64(&pending, -1)
			}()
		}
		for atomic.LoadInt64(&pending) != 100 {
			runtime.Gosched()
		}
		if atomic.LoadInt32(count) != 1 {
			t.Fatalf("pool should not make new wire")
		}
		pool.Close()
		for atomic.LoadInt64(&pending) != 0 {
			runtime.Gosched()
		}
		pool.Store(w1)
		if w1.Error() != ErrClosing {
			t.Fatalf("pool does not close existing wire after Close()")
		}
	})
}

func TestPoolError(t *testing.T) {
	defer ShouldNotLeaked(SetupLeakDetection())
	setup := func(size int) (*pool, *int32) {
		var count int32
<<<<<<< HEAD
		return newPool(size, dead, 0, 0, func(context.Context) wire {
=======
		return newPool(size, dead, 0, 0, func(_ context.Context) wire {
>>>>>>> cc3f007a
			w := &pipe{}
			w.pshks.Store(emptypshks)
			c := atomic.AddInt32(&count, 1)
			if c%2 == 0 {
				w.error.Store(&errs{error: errors.New("any")})
			}
			return w
		}), &count
	}

	t.Run("NotStoreErrConn", func(t *testing.T) {
		conn := make([]wire, 100)
		pool, count := setup(len(conn))
		for i := 0; i < len(conn); i++ {
			conn[i] = pool.Acquire(context.Background())
		}
		if atomic.LoadInt32(count) != int32(len(conn)) {
			t.Fatalf("unexpected acquire count")
		}
		for i := 0; i < len(conn); i++ {
			pool.Store(conn[i])
		}
		for i := 0; i < len(conn); i++ {
			conn[i] = pool.Acquire(context.Background())
		}
		if atomic.LoadInt32(count) != int32(len(conn)+len(conn)/2) {
			t.Fatalf("unexpected acquire count")
		}
	})
}

func TestPoolWithIdleTTL(t *testing.T) {
	defer ShouldNotLeaked(SetupLeakDetection())
	setup := func(size int, ttl time.Duration, minSize int) *pool {
<<<<<<< HEAD
		return newPool(size, dead, ttl, minSize, func(context.Context) wire {
=======
		return newPool(size, dead, ttl, minSize, func(_ context.Context) wire {
>>>>>>> cc3f007a
			closed := false
			return &mockWire{
				CloseFn: func() {
					closed = true
				},
				ErrorFn: func() error {
					if closed {
						return ErrClosing
					}
					return nil
				},
			}
		})
	}

	t.Run("Removing idle conns. Min size is not 0", func(t *testing.T) {
		minSize := 3
		p := setup(0, time.Millisecond*50, minSize)
		conns := make([]wire, 10)

		for i := 0; i < 2; i++ {
			for i := range conns {
				w := p.Acquire(context.Background())
				conns[i] = w
			}

			for _, w := range conns {
				p.Store(w)
			}

			time.Sleep(time.Millisecond * 60)
			p.cond.Broadcast()
			time.Sleep(time.Millisecond * 40)

			p.cond.L.Lock()
			if p.size != minSize {
				defer p.cond.L.Unlock()
				t.Fatalf("size must be equal to %d, actual: %d", minSize, p.size)
			}

			if len(p.list) != minSize {
				defer p.cond.L.Unlock()
				t.Fatalf("pool len must equal to %d, actual: %d", minSize, len(p.list))
			}
			p.cond.L.Unlock()
		}

		p.Close()
	})

	t.Run("Removing idle conns. Min size is 0", func(t *testing.T) {
		p := setup(0, time.Millisecond*50, 0)
		conns := make([]wire, 10)

		for i := 0; i < 2; i++ {
			for i := range conns {
				w := p.Acquire(context.Background())
				conns[i] = w
			}

			for _, w := range conns {
				p.Store(w)
			}

			time.Sleep(time.Millisecond * 60)
			p.cond.Broadcast()
			time.Sleep(time.Millisecond * 40)

			p.cond.L.Lock()
			if p.size != 0 {
				defer p.cond.L.Unlock()
				t.Fatalf("size must be equal to 0, actual: %d", p.size)
			}

			if len(p.list) != 0 {
				defer p.cond.L.Unlock()
				t.Fatalf("pool len must equal to 0, actual: %d", len(p.list))
			}
			p.cond.L.Unlock()
		}

		p.Close()
	})
}<|MERGE_RESOLUTION|>--- conflicted
+++ resolved
@@ -16,11 +16,7 @@
 	defer ShouldNotLeaked(SetupLeakDetection())
 	setup := func(size int) (*pool, *int32) {
 		var count int32
-<<<<<<< HEAD
-		return newPool(size, dead, 0, 0, func(context.Context) wire {
-=======
 		return newPool(size, dead, 0, 0, func(_ context.Context) wire {
->>>>>>> cc3f007a
 			atomic.AddInt32(&count, 1)
 			closed := false
 			return &mockWire{
@@ -38,11 +34,7 @@
 	}
 
 	t.Run("DefaultPoolSize", func(t *testing.T) {
-<<<<<<< HEAD
-		p := newPool(0, dead, 0, 0, func(context.Context) wire { return nil })
-=======
 		p := newPool(0, dead, 0, 0, func(_ context.Context) wire { return nil })
->>>>>>> cc3f007a
 		if cap(p.list) == 0 {
 			t.Fatalf("DefaultPoolSize is not applied")
 		}
@@ -218,11 +210,7 @@
 	defer ShouldNotLeaked(SetupLeakDetection())
 	setup := func(size int) (*pool, *int32) {
 		var count int32
-<<<<<<< HEAD
-		return newPool(size, dead, 0, 0, func(context.Context) wire {
-=======
 		return newPool(size, dead, 0, 0, func(_ context.Context) wire {
->>>>>>> cc3f007a
 			w := &pipe{}
 			w.pshks.Store(emptypshks)
 			c := atomic.AddInt32(&count, 1)
@@ -257,11 +245,7 @@
 func TestPoolWithIdleTTL(t *testing.T) {
 	defer ShouldNotLeaked(SetupLeakDetection())
 	setup := func(size int, ttl time.Duration, minSize int) *pool {
-<<<<<<< HEAD
-		return newPool(size, dead, ttl, minSize, func(context.Context) wire {
-=======
 		return newPool(size, dead, ttl, minSize, func(_ context.Context) wire {
->>>>>>> cc3f007a
 			closed := false
 			return &mockWire{
 				CloseFn: func() {
